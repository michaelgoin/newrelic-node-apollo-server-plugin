/*
 * Copyright 2020 New Relic Corporation. All rights reserved.
 * SPDX-License-Identifier: Apache-2.0
 */

'use strict'

const ErrorHelper = require('./error-helper.js')
const errorHelper = new ErrorHelper()

const NOTICED_ERRORS = ErrorHelper.NOTICED_ERRORS

const ANON_PLACEHOLDER = '<anonymous>'
const UNKNOWN_OPERATION = '<operation unknown>'

const FIELD_NAME_ATTR = 'graphql.field.name'
const RETURN_TYPE_ATTR = 'graphql.field.returnType'
const PARENT_TYPE_ATTR = 'graphql.field.parentType'
const FIELD_PATH_ATTR = 'graphql.field.path'
const FIELD_ARGS_ATTR = 'graphql.field.args'
const OPERATION_TYPE_ATTR = 'graphql.operation.type'
const OPERATION_NAME_ATTR = 'graphql.operation.name'
const OPERATION_PATH_ATTR = 'graphql.operation.deepestPath'

const DESTINATIONS = {
  NONE: 0x00
}

var DESTINATIONS = {
  NONE: 0x00,
  TRANS_EVENT: 0x01,
  TRANS_TRACE: 0x02,
  ERROR_EVENT: 0x04,
  BROWSER_EVENT: 0x08,
  SPAN_EVENT: 0x10,
  TRANS_SEGMENT: 0x20
}

DESTINATIONS.SEGMENT_SCOPE = DESTINATIONS.SPAN_EVENT | DESTINATIONS.TRANS_SEGMENT

DESTINATIONS.TRANS_COMMON =
  DESTINATIONS.TRANS_EVENT |
  DESTINATIONS.TRANS_TRACE |
  DESTINATIONS.ERROR_EVENT |
  DESTINATIONS.SEGMENT_SCOPE


function createPlugin(instrumentationApi) {
  if (!instrumentationApi) {
    return {}
  }

  return {
    requestDidStart(requestContext) {
      const requestParent = instrumentationApi.getActiveSegment()

      // We do not set to active here as batched queries will hit this
      // back to back and we'd prefer those not nest with each-other.
      const operationSegment = instrumentationApi.createSegment(
        UNKNOWN_OPERATION,
        requestParent
      )
      operationSegment.start()

      const deepestResolvedPath = {
        depth: 0,
        formatted: null
      }

      return {
        didEncounterErrors(errorsRequestContext) {
          // Since we don't set the operation segment as active, we want to apply the
          // operation segment as active while setting the error to appropriately assign
          // error attributes for any errors we've not noticed on field resolve.
          instrumentationApi.applySegment(function addErrors() {
            errorHelper.addErrorsFromApolloRequestContext(
              instrumentationApi,
              errorsRequestContext
            )
          }, operationSegment)
        },
        executionDidStart() {
          return {
            willResolveField({args, info}) {
              const currentSeg = instrumentationApi.getActiveSegment()

              // Nest everything under operation as resolvers start/finish
              // in order but instrumentation such as promise tracking might
              // try to treat as nested.
              const resolverSegment = instrumentationApi.createSegment(
                `resolve: ${info.fieldName}`,
                operationSegment
              )

              resolverSegment.start()
              instrumentationApi.setActiveSegment(resolverSegment)

              const pathArray = flattenToArray(info.path)
              const formattedPath = pathArray.reverse().join('.')

              resolverSegment.name = `resolve: ${formattedPath}`

              if (pathArray.length > deepestResolvedPath.depth) {
                deepestResolvedPath.depth = pathArray.length
                deepestResolvedPath.formatted = formattedPath
              }
              resolverSegment.addAttribute(FIELD_PATH_ATTR, formattedPath)
              resolverSegment.addAttribute(FIELD_NAME_ATTR, info.fieldName)
              resolverSegment.addAttribute(RETURN_TYPE_ATTR, info.returnType.toString())
              resolverSegment.addAttribute(PARENT_TYPE_ATTR, info.parentType.toString())


              for (const [key, value] of Object.entries(args)) {
                // Require adding to attribute 'include' configuration
                // so as not to accidentally send senstive info to New Relic.
                resolverSegment.attributes.addAttribute(
                  DESTINATIONS.NONE,
                  `${FIELD_ARGS_ATTR}.${key}`,
                  value
                )
              }

              return (error) => {
                if (error) {
                  // This handler is invoked prior to didEncounterErrors
                  // which means we need to handle the error now to capture
                  // in context of the appropriate span.
                  errorHelper.noticeError(instrumentationApi, error)
                  requestContext[NOTICED_ERRORS] = requestContext[NOTICED_ERRORS] || []
                  requestContext[NOTICED_ERRORS].push(error)
                }

                resolverSegment.end()
                instrumentationApi.setActiveSegment(currentSeg)
              }
            }
          }
        },
        willSendResponse(responseContext) {
          // default. only used if failed to parse
          let transactionName = '*'
<<<<<<< HEAD
          let segmentName = '<operation unknown>'
          let query = responseContext.request.query
=======
          let segmentName = UNKNOWN_OPERATION

          const operationDetails
            = getOperationDetails(responseContext, deepestResolvedPath.formatted)
>>>>>>> 9dccc293

          if (operationDetails) {
            const {operationName, operationType, deepestPath} = operationDetails

            operationSegment.addAttribute(OPERATION_TYPE_ATTR, operationType)

            if (operationName) {
              operationSegment.addAttribute(OPERATION_NAME_ATTR, operationName)
            }

<<<<<<< HEAD
            segmentName = operationDetails
            transactionName = `${operationDetails} ${longestPath}`


            // attempt to extract arguments to strip from query
            query = extractArgsFromDef(responseContext.document.definitions[0], query)
          } else if (responseContext.document) {
            // Failed validation, fallback to document AST
=======
            const formattedName = operationName || ANON_PLACEHOLDER
            const formattedOperation = `${operationType} ${formattedName}`
>>>>>>> 9dccc293

            segmentName = formattedOperation
            transactionName = formattedOperation

            // Certain requests, such as introspection, won't hit any resolvers
            if (deepestPath) {
              operationSegment.addAttribute(OPERATION_PATH_ATTR, deepestPath)

              transactionName += ` ${deepestPath}`
            }
          }

          setTransactionProperties(
            instrumentationApi.agent,
            query,
            transactionName)

          operationSegment.name = segmentName
          operationSegment.end()
        }
      }
    }
  }
}

<<<<<<< HEAD
function extractArgsFromDef(definition, query) {
  definition.selectionSet.selections.forEach((selection) => {
    if (selection.arguments.length > 0) {
      selection.arguments.forEach((argument) => {
        query = query.replace(argument.value.value, '***')
      })
    }
  })

  return query
=======
function getOperationDetails(responseContext, deepestPath) {
  if (responseContext.operation) {
    // Resolved operation: parsed and validated, will execute resolvers

    return {
      operationName: responseContext.operationName,
      operationType: responseContext.operation.operation,
      deepestPath: deepestPath
    }
  } else if (responseContext.document) {
    // Failed validation, fallback to document AST

    return getDetailsFromDocument(responseContext.document)
  }

  return null
>>>>>>> 9dccc293
}

function getDetailsFromDocument(document) {
  const definition = document.definitions[0]

  const deepestSelectionPath = getDeepestSelectionPath(definition)
  const definitionName = definition.name && definition.name.value

  return {
    operationType: definition.operation,
    operationName: definitionName,
    deepestPath: deepestSelectionPath.join('.')
  }
}

function flattenToArray(fieldPath) {
  const pathArray = []

  let thisPath = fieldPath
  while (thisPath) {
    if (typeof thisPath.key !== 'number') {
      pathArray.push(thisPath.key)
    }
    thisPath = thisPath.prev
  }

  return pathArray
}

// TODO: setup so don't need special internals
// forcing will prevent custom names via API from working
function setTransactionProperties(agent, query, name) {
  const transaction = agent.tracer.getTransaction()

  transaction.trace.attributes.addAttribute(
    DESTINATIONS.TRANS_COMMON,
    'query.0',
    query
  )

  // TODO: ideally set via normal framework mechanisms as naming gets resolved
  const framework = 'apollo-server'

  if (!transaction.forceName) {
    transaction.forceName = `${framework}/${name}`
    return
  }

  transaction.forceName = transaction.forceName.replace(framework, `${framework}/batch`)
  const batchName = `${transaction.forceName}/${name}`
  transaction.forceName = batchName
}

/**
 * Returns the deepest path as an array of parts
 * from an apollo-server document definition.
 */
function getDeepestSelectionPath(definition) {
  let deepestPath = null

  definition.selectionSet.selections.forEach((selection) => {
    searchSelection(selection)
  })

  return deepestPath

  /**
   * Search each selection path until no-more sub-selections
   * exist. If the curent path is deeper than deepestPath,
   * deepestPath is replaced.
   */
  function searchSelection(selection, currentParts) {
    const parts = currentParts ? [...currentParts] : []
    parts.push(selection.name.value)

    if (selection.selectionSet) {
      selection.selectionSet.selections.forEach((innerSelection) => {
        searchSelection(innerSelection, parts)
      })
    } else if (!deepestPath || parts.length > deepestPath.length) {
      deepestPath = parts
    }
  }
}

module.exports = createPlugin<|MERGE_RESOLUTION|>--- conflicted
+++ resolved
@@ -25,25 +25,6 @@
 const DESTINATIONS = {
   NONE: 0x00
 }
-
-var DESTINATIONS = {
-  NONE: 0x00,
-  TRANS_EVENT: 0x01,
-  TRANS_TRACE: 0x02,
-  ERROR_EVENT: 0x04,
-  BROWSER_EVENT: 0x08,
-  SPAN_EVENT: 0x10,
-  TRANS_SEGMENT: 0x20
-}
-
-DESTINATIONS.SEGMENT_SCOPE = DESTINATIONS.SPAN_EVENT | DESTINATIONS.TRANS_SEGMENT
-
-DESTINATIONS.TRANS_COMMON =
-  DESTINATIONS.TRANS_EVENT |
-  DESTINATIONS.TRANS_TRACE |
-  DESTINATIONS.ERROR_EVENT |
-  DESTINATIONS.SEGMENT_SCOPE
-
 
 function createPlugin(instrumentationApi) {
   if (!instrumentationApi) {
@@ -139,15 +120,10 @@
         willSendResponse(responseContext) {
           // default. only used if failed to parse
           let transactionName = '*'
-<<<<<<< HEAD
-          let segmentName = '<operation unknown>'
-          let query = responseContext.request.query
-=======
           let segmentName = UNKNOWN_OPERATION
 
           const operationDetails
             = getOperationDetails(responseContext, deepestResolvedPath.formatted)
->>>>>>> 9dccc293
 
           if (operationDetails) {
             const {operationName, operationType, deepestPath} = operationDetails
@@ -158,19 +134,8 @@
               operationSegment.addAttribute(OPERATION_NAME_ATTR, operationName)
             }
 
-<<<<<<< HEAD
-            segmentName = operationDetails
-            transactionName = `${operationDetails} ${longestPath}`
-
-
-            // attempt to extract arguments to strip from query
-            query = extractArgsFromDef(responseContext.document.definitions[0], query)
-          } else if (responseContext.document) {
-            // Failed validation, fallback to document AST
-=======
             const formattedName = operationName || ANON_PLACEHOLDER
             const formattedOperation = `${operationType} ${formattedName}`
->>>>>>> 9dccc293
 
             segmentName = formattedOperation
             transactionName = formattedOperation
@@ -185,7 +150,6 @@
 
           setTransactionProperties(
             instrumentationApi.agent,
-            query,
             transactionName)
 
           operationSegment.name = segmentName
@@ -196,18 +160,6 @@
   }
 }
 
-<<<<<<< HEAD
-function extractArgsFromDef(definition, query) {
-  definition.selectionSet.selections.forEach((selection) => {
-    if (selection.arguments.length > 0) {
-      selection.arguments.forEach((argument) => {
-        query = query.replace(argument.value.value, '***')
-      })
-    }
-  })
-
-  return query
-=======
 function getOperationDetails(responseContext, deepestPath) {
   if (responseContext.operation) {
     // Resolved operation: parsed and validated, will execute resolvers
@@ -224,7 +176,6 @@
   }
 
   return null
->>>>>>> 9dccc293
 }
 
 function getDetailsFromDocument(document) {
